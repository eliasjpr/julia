<<<<<<< HEAD
types = {
    Bool, Char,
    Int8, Uint8, Int16, Uint16, Int32, Uint32, Int64, Uint64, Float32, Float64,
    Rational{Int8}, Rational{Uint8}, Rational{Int16}, Rational{Uint16},
    Rational{Int32}, Rational{Uint32}, Rational{Int64}, Rational{Uint64}
}
vals = vcat(
=======
types = Any[
    Bool,
    Int8, UInt8, Int16, UInt16, Int32, UInt32, Int64, UInt64, Float32, Float64,
    Rational{Int8}, Rational{UInt8}, Rational{Int16}, Rational{UInt16},
    Rational{Int32}, Rational{UInt32}, Rational{Int64}, Rational{UInt64}
]
vals = [
>>>>>>> 93c3a58a
    typemin(Int64),
    -int64(maxintfloat(Float64))+Int64[-4:1;],
    typemin(Int32),
    -integer(maxintfloat(Float32))+(-4:1),
    -2:2,
    integer(maxintfloat(Float32))+(-1:4),
    typemax(Int32),
    int64(maxintfloat(Float64))+Int64[-1:4;],
    typemax(Int64),
)

function coerce(T::Type, x)
    if T<:Rational
        return convert(T, coerce(typeof(num(zero(T))), x))
    end
    if !(T<:Integer) || T===Bool
        convert(T, x)
    elseif sizeof(T) < sizeof(x)
        x % T
    elseif sizeof(T) == sizeof(x)
        reinterpret(T, x)
    else
        convert(T, x)
    end
end

for T=types[2:end], x=vals
    a = coerce(T,x)
    @test hash(a,zero(UInt)) == invoke(hash,(Real,UInt),a,zero(UInt))
end

for T=types, S=types, x=vals
    a = coerce(T,x)
    b = coerce(S,x)
    #println("$(typeof(a)) $a")
    #println("$(typeof(b)) $b")
    @test isequal(a,b) == (hash(a)==hash(b))
    # for y=vals
    #     println("T=$T; S=$S; x=$x; y=$y")
    #     c = convert(T,x//y)
    #     d = convert(S,x//y)
    #     @test !isequal(a,b) || hash(a)==hash(b)
    # end
end

# issue #8619
@test hash(nextfloat(2.0^63)) == hash(uint64(nextfloat(2.0^63)))
@test hash(prevfloat(2.0^64)) == hash(uint64(prevfloat(2.0^64)))

# issue #9264
@test hash(1//6,zero(UInt)) == invoke(hash,(Real,UInt),1//6,zero(UInt))
@test hash(1//6) == hash(big(1)//big(6))
@test hash(1//6) == hash(0x01//0x06)

# hashing collections (e.g. issue #6870)
<<<<<<< HEAD
vals = {[1,2,3,4], [1 3;2 4], {1,2,3,4}, [1,3,2,4],
        [1,0], [true,false], bitpack([true,false]),
        Set([1,2,3,4]),
        Set([1:10;]),                 # these lead to different key orders
        Set([7,9,4,10,2,3,5,8,6,1]), #
        Dict(42 => 101, 77 => 93), Dict(42 => 101, 77 => 93),
        (1,2,3,4), (1.0,2.0,3.0,4.0), (1,3,2,4),
        ("a","b"), (SubString("a",1,1), SubString("b",1,1)),
        # issue #6900
        [x => x for x in 1:10],
        Dict(7=>7,9=>9,4=>4,10=>10,2=>2,3=>3,8=>8,5=>5,6=>6,1=>1)}
=======
vals = Any[
    [1,2,3,4], [1 3;2 4], Any[1,2,3,4], [1,3,2,4],
    [1,0], [true,false], bitpack([true,false]),
    Set([1,2,3,4]),
    Set([1:10]),                 # these lead to different key orders
    Set([7,9,4,10,2,3,5,8,6,1]), #
    Dict(42 => 101, 77 => 93), Dict{Any,Any}(42 => 101, 77 => 93),
    (1,2,3,4), (1.0,2.0,3.0,4.0), (1,3,2,4),
    ("a","b"), (SubString("a",1,1), SubString("b",1,1)),
    # issue #6900
    [x => x for x in 1:10],
    Dict(7=>7,9=>9,4=>4,10=>10,2=>2,3=>3,8=>8,5=>5,6=>6,1=>1)
]
>>>>>>> 93c3a58a

for a in vals, b in vals
    @test isequal(a,b) == (hash(a)==hash(b))
end

@test hash(RopeString("1","2")) == hash("12")
@test hash(SubString("--hello--",3,7)) == hash("hello")
@test hash(:(X.x)) == hash(:(X.x))
@test hash(:(X.x)) != hash(:(X.y))

@test hash([1,2]) == hash(sub([1,2,3,4],1:2))<|MERGE_RESOLUTION|>--- conflicted
+++ resolved
@@ -1,20 +1,10 @@
-<<<<<<< HEAD
-types = {
-    Bool, Char,
-    Int8, Uint8, Int16, Uint16, Int32, Uint32, Int64, Uint64, Float32, Float64,
-    Rational{Int8}, Rational{Uint8}, Rational{Int16}, Rational{Uint16},
-    Rational{Int32}, Rational{Uint32}, Rational{Int64}, Rational{Uint64}
-}
-vals = vcat(
-=======
 types = Any[
     Bool,
     Int8, UInt8, Int16, UInt16, Int32, UInt32, Int64, UInt64, Float32, Float64,
     Rational{Int8}, Rational{UInt8}, Rational{Int16}, Rational{UInt16},
     Rational{Int32}, Rational{UInt32}, Rational{Int64}, Rational{UInt64}
 ]
-vals = [
->>>>>>> 93c3a58a
+vals = vcat(
     typemin(Int64),
     -int64(maxintfloat(Float64))+Int64[-4:1;],
     typemin(Int32),
@@ -70,24 +60,11 @@
 @test hash(1//6) == hash(0x01//0x06)
 
 # hashing collections (e.g. issue #6870)
-<<<<<<< HEAD
-vals = {[1,2,3,4], [1 3;2 4], {1,2,3,4}, [1,3,2,4],
-        [1,0], [true,false], bitpack([true,false]),
-        Set([1,2,3,4]),
-        Set([1:10;]),                 # these lead to different key orders
-        Set([7,9,4,10,2,3,5,8,6,1]), #
-        Dict(42 => 101, 77 => 93), Dict(42 => 101, 77 => 93),
-        (1,2,3,4), (1.0,2.0,3.0,4.0), (1,3,2,4),
-        ("a","b"), (SubString("a",1,1), SubString("b",1,1)),
-        # issue #6900
-        [x => x for x in 1:10],
-        Dict(7=>7,9=>9,4=>4,10=>10,2=>2,3=>3,8=>8,5=>5,6=>6,1=>1)}
-=======
 vals = Any[
     [1,2,3,4], [1 3;2 4], Any[1,2,3,4], [1,3,2,4],
     [1,0], [true,false], bitpack([true,false]),
     Set([1,2,3,4]),
-    Set([1:10]),                 # these lead to different key orders
+    Set([1:10;]),                # these lead to different key orders
     Set([7,9,4,10,2,3,5,8,6,1]), #
     Dict(42 => 101, 77 => 93), Dict{Any,Any}(42 => 101, 77 => 93),
     (1,2,3,4), (1.0,2.0,3.0,4.0), (1,3,2,4),
@@ -96,7 +73,6 @@
     [x => x for x in 1:10],
     Dict(7=>7,9=>9,4=>4,10=>10,2=>2,3=>3,8=>8,5=>5,6=>6,1=>1)
 ]
->>>>>>> 93c3a58a
 
 for a in vals, b in vals
     @test isequal(a,b) == (hash(a)==hash(b))

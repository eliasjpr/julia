--- conflicted
+++ resolved
@@ -447,11 +447,7 @@
 {
 	if (jl_load_progress_max > 0) {
 		jl_load_progress_i++;
-<<<<<<< HEAD
-        JL_PRINTF((uv_stream_t*)JL_STDOUT, "\r%0.1f%%", (double)jl_load_progress_i / jl_load_progress_max * 100);
-=======
         JL_PRINTF(JL_STDOUT, "\r%0.1f%%", (double)jl_load_progress_i / jl_load_progress_max * 100);
->>>>>>> 7f348c39
 		//jl_flush(jl_stdout);
     }
     int lineno=0;
@@ -738,21 +734,13 @@
 // printing -------------------------------------------------------------------
 
 
-<<<<<<< HEAD
-DLLEXPORT void JL_PRINTF_symbol(uv_stream_t *s, jl_sym_t *sym)
-=======
 DLLEXPORT void jl_print_symbol(JL_STREAM *s, jl_sym_t *sym)
->>>>>>> 7f348c39
 {
     JL_PUTS(sym->name,s);
 }
 
 // for bootstrap
-<<<<<<< HEAD
-DLLEXPORT void JL_PRINTF_int64(uv_stream_t *s, int64_t i)
-=======
 DLLEXPORT void jl_print_int64(JL_STREAM *s, int64_t i)
->>>>>>> 7f348c39
 {
     JL_PRINTF(s, "%lld", i);
 }
@@ -817,11 +805,7 @@
 // comma_one prints a comma for 1 element, e.g. "(x,)"
 void jl_show_tuple(jl_value_t *st, jl_tuple_t *t, char opn, char cls, int comma_one)
 {
-<<<<<<< HEAD
-    uv_stream_t *s = (uv_stream_t*)jl_iostr_data(st);
-=======
-    ios_t *s = (ios_t*)jl_iostr_data(st);
->>>>>>> 7f348c39
+    JL_STREAM *s = (JL_STREAM*)jl_iostr_data(st);
     JL_PUTC(opn, s);
     size_t i, n=jl_tuple_len(t);
     for(i=0; i < n; i++) {
@@ -832,11 +816,7 @@
     JL_PUTC(cls, s);
 }
 
-<<<<<<< HEAD
-static void show_function(uv_stream_t *s, jl_value_t *v)
-=======
 static void show_function(JL_STREAM *s, jl_value_t *v)
->>>>>>> 7f348c39
 {
     if (jl_is_gf(v)) {
         JL_PUTS(jl_gf_name(v)->name, s);
